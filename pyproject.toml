[tool.poetry]
name = "nautobot-chatops-ipfabric"
version = "2.0.0"
description = "Nautobot Plugin Chatops IPFabric"
authors = ["Network to Code, LLC <info@networktocode.com>"]

license = "Apache-2.0"

readme = "README.md"
homepage = "https://github.com/networktocode-llc/nautobot-chatops-extension-ipfabric"
repository = "https://github.com/networktocode-llc/nautobot-chatops-extension-ipfabric"
keywords = ["nautobot", "nautobot-plugin", "nautobot-chatops-plugin"]
include = [

    "LICENSE",

    "README.md",
]
packages = [
    { include = "nautobot_chatops_ipfabric" },
]

[tool.poetry.plugins."nautobot.workers"]
"ipfabric" = "nautobot_chatops_ipfabric.worker:ipfabric"

[tool.poetry.dependencies]
python = "^3.7.1"
nautobot-chatops = "^1.1.0"
netutils = "^1.0.0"
<<<<<<< HEAD
ipfabric-diagrams = "^5"
ipfabric = "5.0.7"
jdiff = "^0.0.1"
=======
ipfabric-diagrams = "~5.0.2"
ipfabric = "~5.0.4"
>>>>>>> e1cfdad7

[tool.poetry.dev-dependencies]
invoke = "*"
black = "*"
django-debug-toolbar = "*"
yamllint = "*"
bandit = "*"
pylint = "*"
pylint-django = "*"
pydocstyle = "*"
flake8 = "^3.9.2"
coverage = "*"
importlib-metadata = ">=3.5"

[tool.black]
line-length = 120
target-version = ['py37']
include = '\.pyi?$'
exclude = '''
(
  /(
      \.eggs         # exclude a few common directories in the
    | \.git          # root of the project
    | \.hg
    | \.mypy_cache
    | \.tox
    | \.venv
    | _build
    | buck-out
    | build
    | dist
  )/
  | settings.py     # This is where you define files that should not be stylized by black
                     # the root of the project
)
'''

[tool.pylint.master]
# Include the pylint_django plugin to avoid spurious warnings about Django patterns
load-plugins="pylint_django"

[tool.pylint.basic]
# No docstrings required for private methods (Pylint default), or for test_ functions, or for inner Meta classes.
no-docstring-rgx="^(_|test_|Meta$)"

[tool.pylint.messages_control]
# Line length is enforced by Black, so pylint doesn't need to check it.
# Pylint and Black disagree about how to format multi-line arrays; Black wins.
disable = """,
    line-too-long,
    bad-continuation,
    """

[tool.pylint.miscellaneous]
# Don't flag TODO as a failure, let us commit with things that still need to be done in the code
notes = """,
    FIXME,
    XXX,
    """

[build-system]
requires = ["poetry_core>=1.0.0"]
build-backend = "poetry.core.masonry.api"

[tool.pytest.ini_options]
testpaths = [
    "tests"
]
addopts = "-vv --doctest-modules"<|MERGE_RESOLUTION|>--- conflicted
+++ resolved
@@ -27,14 +27,9 @@
 python = "^3.7.1"
 nautobot-chatops = "^1.1.0"
 netutils = "^1.0.0"
-<<<<<<< HEAD
 ipfabric-diagrams = "^5"
-ipfabric = "5.0.7"
+ipfabric = "~5.0.4"
 jdiff = "^0.0.1"
-=======
-ipfabric-diagrams = "~5.0.2"
-ipfabric = "~5.0.4"
->>>>>>> e1cfdad7
 
 [tool.poetry.dev-dependencies]
 invoke = "*"
