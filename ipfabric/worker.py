"""Worker functions implementing Nautobot "ipfabric" command and subcommands."""
import logging
import requests

from django.conf import settings
from django_rq import job
from nautobot_chatops.choices import CommandStatusChoices
from nautobot_chatops.workers import subcommand_of, handle_subcommands

IPFABRIC_LOGO_PATH = "ipfabric/ipfabric_logo.png"
IPFABRIC_LOGO_ALT = "IPFabric Logo"

logger = logging.getLogger("rq.worker")


def ipfabric_logo(dispatcher):
    """Construct an image_element containing the locally hosted IP Fabric logo."""
    return dispatcher.image_element(dispatcher.static_url(IPFABRIC_LOGO_PATH), alt_text=IPFABRIC_LOGO_ALT)


@job("default")
def ipfabric(subcommand, **kwargs):
    """Interact with ipfabric plugin."""
    return handle_subcommands("ipfabric", subcommand, **kwargs)


def prompt_hello_input(action_id, help_text, dispatcher, choices=None):
    """Prompt the user for input."""
    welcome_choices = ["Hi", "Hello", "Hola", "Ciao"]
    choices = [(welcome, welcome.lower()) for welcome in welcome_choices]
    dispatcher.prompt_from_menu(action_id, help_text, choices)
    return False


def path_simulation(src_ip, dst_ip, src_port, dst_port, protocol, snapshot_id):  # pylint: disable=too-many-arguments
    """Path Simulation from source to destination IP.

    Args:
        src_ip ([string]): Source IP
        dst_ip ([string]): Destination IP
        src_port ([string]): Source Port
        dst_port ([string]): Destination Port
        protocol ([string]): Transport Protocol
        snapshot_id ([string]): Snapshot ID

    Returns:
        [list]: Parsed end-to-end path
    """
    response = ipfabric_api.get_path_simulation(src_ip, dst_ip, src_port, dst_port, protocol, snapshot_id)
    graph = response.get("graph", {})
    nodes = {graph_node["id"]: graph_node for graph_node in graph.get("nodes", {})}
    edges = {edge["id"]: edge for edge in graph.get("edges", {})}
    path = []

    # ipfabric returns the source of the path as the last element in the nodes list
    for idx, node in enumerate(graph.get("nodes", [])[::-1]):
        edge_id = node["forwarding"][0]["dstIntList"][0]["id"]
        edge = edges.get(edge_id)
        if idx == len(nodes) - 1:
            continue  # don't add to path as the edge for the penultimate node will contain the 'target' node
        path.append(
            (
                idx + 1,
                node.get("hostname"),
                edge["slabel"],
                edge["srcAddr"],
                edge["dstAddr"],
                edge["tlabel"],
                nodes.get(edge["target"], {}).get("hostname"),
            )
        )
    return path


def get_src_dst_endpoint(
    src_ip, dst_ip, src_port, dst_port, protocol, snapshot_id
):  # pylint: disable=too-many-arguments
    """Get the source/destination interface and source/destination node for the path.

    Args:
        src_ip ([string]): Source IP
        dst_ip ([string]): Destination IP
        src_port ([string]): Source Port
        dst_port ([string]): Destination Port
        protocol ([string]): Transport Protocol
        snapshot_id ([string]): Snapshot ID

    Returns:
        [dict]: Src and Dst interface and node strings
    """
    response = ipfabric_api.get_path_simulation(src_ip, dst_ip, src_port, dst_port, protocol, snapshot_id)
    graph = response.get("graph", {})

    endpoints = {}
    src_intf = ""
    dst_intf = ""
    src_node = ""
    dst_node = ""

    # ipfabric returns the source of the path as the last element in the nodes list
    for idx, node in enumerate(graph.get("nodes", [])[::-1]):
        if idx == 0:
            src_intf = node["forwarding"][0]["srcIntList"][0]["int"]
            src_node = node.get("hostname")
            endpoints["src"] = f"{src_intf} - {src_node}"
        if idx == len(graph.get("nodes", [])) - 1:
            dst_intf = node["forwarding"][0]["dstIntList"][0]["int"]
            dst_node = node.get("hostname")
            endpoints["dst"] = f"{dst_intf} - {dst_node}"
    return endpoints


class IpFabric:
    """IpFabric will contain all the necessary API methods."""

    def __init__(self, host_url, token):
        """Auth is contained in the 'X-API-Token' in the header."""
        self.headers = {"Accept": "application/json", "Content-Type": "application/json", "X-API-Token": token}
        self.host_url = host_url

    def get_response(self, url, payload):
        """Post request and return response dict."""
        return self.get_response_json("GET", url, payload).get("data", {})

    def get_response_json(self, method, url, payload, params=None):
        """GET request and return response dict."""
        response = requests.request(method, self.host_url + url, json=payload, params=params, headers=self.headers)
        return response.json()

    def get_devices_info(self):
        """Return Device info."""
        logger.debug("Received device list request")

        # columns and snapshot required
        payload = {
            "columns": ["hostname", "siteName", "vendor", "platform", "model"],
            "filters": {},
            "pagination": {"limit": 15, "start": 0},
            "snapshot": "$last",
        }
        return self.get_response("/api/v1/tables/inventory/devices", payload)

    def get_interfaces_load_info(self, device):
        """Return Interface load info."""
        logger.debug("Received interface counters request")

        # columns and snapshot required
        payload = {
            "columns": ["intName", "inBytes", "outBytes"],
            "filters": {"hostname": ["eq", device]},
            "pagination": {"limit": 48, "start": 0},
            "snapshot": "$last",
            "sort": {"order": "desc", "column": "intName"},
        }

        return self.get_response("/api/v1/tables/interfaces/load", payload)

<<<<<<< HEAD
    def get_snapshots(self):
        """Return Snapshots."""
        logger.debug("Received snapshot request")

        # no payload required
        payload = {}
        return self.get_response_json("GET", "/api/v1/snapshots", payload)

    def get_path_simulation(
        self, src_ip, dst_ip, src_port, dst_port, protocol, snapshot_id
    ):  # pylint: disable=too-many-arguments
        """Return End to End Path Simulation."""
        params = {
            "source": src_ip,
            "destination": dst_ip,
            "sourcePort": src_port,
            "destinationPort": dst_port,
            "protocol": protocol,
            "snapshot": snapshot_id,
            # "asymmetric": asymmetric,
            # "rpf": rpf,
        }
        logger.debug("Received end-to-end path simulation request: ", params)  # pylint: disable=logging-too-many-args

        # no payload required
        payload = {}
        return self.get_response_json("GET", "/api/v1/graph/end-to-end-path", payload, params)
=======
    def get_interfaces_errors_info(self, device):
        """Return bi-directional interface errors info."""
        logger.debug("Received interface error counters request")

        # columns and snapshot required
        payload = {
            "columns": ["intName", "errPktsPct", "errRate"],
            "filters": {"hostname": ["eq", device]},
            "pagination": {"limit": 48, "start": 0},
            "snapshot": "$last",
            "sort": {"order": "desc", "column": "intName"},
        }

        return self.get_response("/api/v1/tables/interfaces/errors/bidirectional", payload)

    def get_interfaces_drops_info(self, device):
        """Return interface drops info."""
        logger.debug("Received interface drop counters request")

        # columns and snapshot required
        payload = {
            "columns": ["intName", "dropsPktsPct", "dropsRate"],
            "filters": {"hostname": ["eq", device]},
            "pagination": {"limit": 48, "start": 0},
            "snapshot": "$last",
            "sort": {"order": "desc", "column": "intName"},
        }

        return self.get_response("/api/v1/tables/interfaces/drops/bidirectional", payload)

    def get_bgp_neighbors(self, device, state):
        """Retrieve BGP neighbors in IP Fabric for a specific device."""
        logger.debug("Received BGP neighbor request")

        payload = {
            "columns": [
                "hostname",
                "localAs",
                "srcInt",
                "localAddress",
                "vrf",
                "neiHostname",
                "neiAddress",
                "neiAs",
                "state",
                "totalReceivedPrefixes",
            ],
            "snapshot": "$last",
            "filters": {"hostname": ["eq", device]},
        }

        if state != "any":
            payload["filters"] = {"and": [{"hostname": ["eq", device]}, {"state": ["eq", state]}]}
        return self.get_response("/api/v1/tables/routing/protocols/bgp/neighbors", payload)
>>>>>>> 16249fb2


ipfabric_api = IpFabric(
    host_url=settings.PLUGINS_CONFIG["ipfabric"].get("IPFABRIC_HOST"),
    token=settings.PLUGINS_CONFIG["ipfabric"].get("IPFABRIC_API_TOKEN"),
)


def prompt_device_input(action_id, help_text, dispatcher, choices=None):
    """Prompt the user for input."""
    choices = [(device["hostname"], device["hostname"].lower()) for device in ipfabric_api.get_devices_info()]
    dispatcher.prompt_from_menu(action_id, help_text, choices)
    return False


@subcommand_of("ipfabric")
def get_int_load(dispatcher, device=None):
    """Get interfaces load per device '/ipfabric get-int-load $device'."""
    if not device:
        prompt_device_input("ipfabric get-int-load", "Which device are you interested in", dispatcher)
        return False

    dispatcher.send_markdown(f"Load in interfaces for {device}.")
    interfaces = ipfabric_api.get_interfaces_load_info(device)

    dispatcher.send_blocks(
        [
            *dispatcher.command_response_header(
                "ipfabric",
                "get-int-load",
                [],
                "Interfaces Current Data",
                ipfabric_logo(dispatcher),
            ),
            dispatcher.markdown_block(f"{ipfabric_api.host_url}/technology/interfaces/rate/inbound"),
        ]
    )

    dispatcher.send_large_table(
        ["IntName", "IN bps", "OUT bps"],
        [
            (
                interface["intName"],
                interface["inBytes"],
                interface["outBytes"],
            )
            for interface in interfaces
        ],
    )

    return True


@subcommand_of("ipfabric")
def get_int_errors(dispatcher, device=None):
    """Get interfaces errors per device '/ipfabric get-int-load $device'."""
    if not device:
        prompt_device_input("ipfchip get-int-errors", "Which device are you interested in", dispatcher)
        return False

    dispatcher.send_markdown(f"Load in interfaces for {device}.")
    interfaces = ipfabric_api.get_interfaces_errors_info(device)

    dispatcher.send_blocks(
        [
            *dispatcher.command_response_header(
                "ipfabric",
                "get-int-errors",
                [],
                "Interfaces Current Error Data",
                ipfabric_logo(dispatcher),
            ),
            dispatcher.markdown_block(f"{ipfabric_api.host_url}/technology/interfaces/error-rates/bidirectional"),
        ]
    )

    dispatcher.send_large_table(
        ["IntName", "Error %", "Error Rate"],
        [
            (
                interface["intName"],
                interface["errPktsPct"],
                interface["errRate"],
            )
            for interface in interfaces
        ],
    )

    return True


@subcommand_of("ipfabric")
def get_int_drops(dispatcher, device=None):
    """Get bi-directional interfaces drops per device '/ipfabric get-int-drops $device'."""
    if not device:
        prompt_device_input("ipfabric get-int-drops", "Which device are you interested in", dispatcher)
        return False

    dispatcher.send_markdown(f"Load in interfaces for {device}.")
    interfaces = ipfabric_api.get_interfaces_drops_info(device)

    dispatcher.send_blocks(
        [
            *dispatcher.command_response_header(
                "ipfabric",
                "get-int-drops",
                [],
                "Interfaces Average Drop Data",
                ipfabric_logo(dispatcher),
            ),
            dispatcher.markdown_block(f"{ipfabric_api.host_url}/technology/interfaces/drop-rates/bidirectional"),
        ]
    )

    dispatcher.send_large_table(
        ["IntName", "% Drops", "Drop Rate"],
        [
            (
                interface["intName"],
                interface["dropsPktsPct"],
                interface["dropsRate"],
            )
            for interface in interfaces
        ],
    )

    return True


@subcommand_of("ipfabric")
def hello_world(dispatcher, arg1=None):
    """Run logic and return to user via client command '/ipfabric hello-world arg1'."""
    if not arg1:
        prompt_hello_input("ipfabric hello-world", "What would you like to say?", dispatcher)
        return False

    logger.debug("Received arg1 %s", arg1)
    dispatcher.send_markdown(f"Just wanted to say {arg1}")
    return True


@subcommand_of("ipfabric")
def device_list(dispatcher):
    """IP Fabric Inventory device list."""
    devices = ipfabric_api.get_devices_info()

    dispatcher.send_blocks(
        [
            *dispatcher.command_response_header(
                "ipfabric",
                "device-list",
                [],
                "Inventory Device List",
                ipfabric_logo(dispatcher),
            ),
            dispatcher.markdown_block(f"{ipfabric_api.host_url}/inventory/devices"),
        ]
    )

    dispatcher.send_large_table(
        ["Hostname", "Site", "Vendor", "Platform", "Model"],
        [
            (device["hostname"], device["siteName"], device["vendor"], device["platform"], device["model"])
            for device in devices
        ],
    )
    return True


@subcommand_of("ipfabric")
<<<<<<< HEAD
def end_to_end_path(
    dispatcher, src_ip, dst_ip, src_port, dst_port, protocol, snapshot_id
):  # pylint: disable=too-many-arguments, too-many-locals
    """Execute end-to-end path simulation between source and target IP address."""
    snapshots = [(snapshot.get("id", ""), snapshot.get("id", "")) for snapshot in ipfabric_api.get_snapshots()]

    logger.info("Snapshots %s", snapshots)

    dialog_list = [
        {
            "type": "text",
            "label": "Source IP",
        },
        {
            "type": "text",
            "label": "Destination IP",
        },
        {
            "type": "text",
            "label": "Source Port",
            "default": "1000",
        },
        {
            "type": "text",
            "label": "Destination Port",
            "default": "22",
        },
        {
            "type": "select",
            "label": "Protocol",
            "choices": [("TCP", "tcp"), ("UDP", "udp"), ("ICMP", "icmp")],
            "default": ("TCP", "tcp"),
        },
        {
            "type": "select",
            "label": "Snapshot ID",
            "choices": snapshots,
            "default": snapshots[0],
        },
    ]

    if not all([src_ip, dst_ip, src_port, dst_port, protocol, snapshot_id]):
        dispatcher.multi_input_dialog("ipfabric", "end-to-end-path", "Path Simulation", dialog_list)
        return CommandStatusChoices.STATUS_SUCCEEDED
=======
def get_bgp_neighbors(dispatcher, device=None, state=None):
    """Get BGP neighbors by device."""
    if not device:
        prompt_device_input("ipfabric get-bgp-neighbors", "Which device are you interested in", dispatcher)
        return False

    if not state:
        dispatcher.prompt_from_menu(
            f"ipfabric get-bgp-neighbors {device}",
            "BGP peer state",
            [
                ("Any", "any"),
                ("Established", "established"),
                ("Idle", "idle"),
                ("Active", "active"),
                ("Openconfirm", "openconfirm"),
                ("Opensent", "opensent"),
                ("Connect", "connect"),
            ],
            default=("Any", "any"),
        )
        return False

    devices = [device["hostname"] for device in ipfabric_api.get_devices_info()]
    if device not in devices:
        dispatcher.send_markdown(f"Device *{device}* does not exist in IP Fabric.")
        return False

    bgp_neighbors = ipfabric_api.get_bgp_neighbors(device, state)
>>>>>>> 16249fb2

    dispatcher.send_blocks(
        [
            *dispatcher.command_response_header(
                "ipfabric",
<<<<<<< HEAD
                "end-to-end-path",
                [],
                "Path Simulation",
                ipfabric_logo(dispatcher),
            ),
            dispatcher.markdown_block(f"{ipfabric_api.host_url}/graph/end-to-end-path"),
        ]
    )

    # request simulation
    path = path_simulation(src_ip, dst_ip, src_port, dst_port, protocol, snapshot_id)
    endpoints = get_src_dst_endpoint(src_ip, dst_ip, src_port, dst_port, protocol, snapshot_id)

    dispatcher.send_markdown(
        f"{dispatcher.bold('Source: ')} {src_ip} [{endpoints.get('src')}]\n"
        f"{dispatcher.bold('Destination: ')} {dst_ip} [{endpoints.get('dst')}]\n"
    )
    dispatcher.send_large_table(
        ["Hop", "Src Host", "Src Intf", "Src IP", "Dst IP", "Dst Intf", "Dst Host"],
        path,
=======
                "get-bgp-neighbors",
                [("Device", device), ("State", state)],
                "BGP neighbor data",
                ipfabric_logo(dispatcher),
            ),
            dispatcher.markdown_block(f"{ipfabric_api.host_url}/technology/routing/bgp/neighbors"),
        ]
    )

    dispatcher.send_large_table(
        [
            "hostname",
            "localAs",
            "srcInt",
            "localAddress",
            "vrf",
            "neiHostname",
            "neiAddress",
            "neiAs",
            "state",
            "totalReceivedPrefixes",
        ],
        [
            (
                neighbor["hostname"],
                neighbor["localAs"],
                neighbor["srcInt"],
                neighbor["localAddress"],
                neighbor["vrf"],
                neighbor["neiHostname"],
                neighbor["neiAddress"],
                neighbor["neiAs"],
                neighbor["state"],
                neighbor["totalReceivedPrefixes"],
            )
            for neighbor in bgp_neighbors
        ],
>>>>>>> 16249fb2
    )

    return True<|MERGE_RESOLUTION|>--- conflicted
+++ resolved
@@ -155,7 +155,6 @@
 
         return self.get_response("/api/v1/tables/interfaces/load", payload)
 
-<<<<<<< HEAD
     def get_snapshots(self):
         """Return Snapshots."""
         logger.debug("Received snapshot request")
@@ -183,7 +182,7 @@
         # no payload required
         payload = {}
         return self.get_response_json("GET", "/api/v1/graph/end-to-end-path", payload, params)
-=======
+
     def get_interfaces_errors_info(self, device):
         """Return bi-directional interface errors info."""
         logger.debug("Received interface error counters request")
@@ -238,7 +237,6 @@
         if state != "any":
             payload["filters"] = {"and": [{"hostname": ["eq", device]}, {"state": ["eq", state]}]}
         return self.get_response("/api/v1/tables/routing/protocols/bgp/neighbors", payload)
->>>>>>> 16249fb2
 
 
 ipfabric_api = IpFabric(
@@ -409,7 +407,6 @@
 
 
 @subcommand_of("ipfabric")
-<<<<<<< HEAD
 def end_to_end_path(
     dispatcher, src_ip, dst_ip, src_port, dst_port, protocol, snapshot_id
 ):  # pylint: disable=too-many-arguments, too-many-locals
@@ -454,7 +451,37 @@
     if not all([src_ip, dst_ip, src_port, dst_port, protocol, snapshot_id]):
         dispatcher.multi_input_dialog("ipfabric", "end-to-end-path", "Path Simulation", dialog_list)
         return CommandStatusChoices.STATUS_SUCCEEDED
-=======
+
+    dispatcher.send_blocks(
+        [
+            *dispatcher.command_response_header(
+                "ipfabric",
+                "end-to-end-path",
+                [],
+                "Path Simulation",
+                ipfabric_logo(dispatcher),
+            ),
+            dispatcher.markdown_block(f"{ipfabric_api.host_url}/graph/end-to-end-path"),
+        ]
+    )
+
+    # request simulation
+    path = path_simulation(src_ip, dst_ip, src_port, dst_port, protocol, snapshot_id)
+    endpoints = get_src_dst_endpoint(src_ip, dst_ip, src_port, dst_port, protocol, snapshot_id)
+
+    dispatcher.send_markdown(
+        f"{dispatcher.bold('Source: ')} {src_ip} [{endpoints.get('src')}]\n"
+        f"{dispatcher.bold('Destination: ')} {dst_ip} [{endpoints.get('dst')}]\n"
+    )
+    dispatcher.send_large_table(
+        ["Hop", "Src Host", "Src Intf", "Src IP", "Dst IP", "Dst Intf", "Dst Host"],
+        path,
+    )
+
+    return True
+
+
+@subcommand_of("ipfabric")
 def get_bgp_neighbors(dispatcher, device=None, state=None):
     """Get BGP neighbors by device."""
     if not device:
@@ -484,34 +511,11 @@
         return False
 
     bgp_neighbors = ipfabric_api.get_bgp_neighbors(device, state)
->>>>>>> 16249fb2
 
     dispatcher.send_blocks(
         [
             *dispatcher.command_response_header(
                 "ipfabric",
-<<<<<<< HEAD
-                "end-to-end-path",
-                [],
-                "Path Simulation",
-                ipfabric_logo(dispatcher),
-            ),
-            dispatcher.markdown_block(f"{ipfabric_api.host_url}/graph/end-to-end-path"),
-        ]
-    )
-
-    # request simulation
-    path = path_simulation(src_ip, dst_ip, src_port, dst_port, protocol, snapshot_id)
-    endpoints = get_src_dst_endpoint(src_ip, dst_ip, src_port, dst_port, protocol, snapshot_id)
-
-    dispatcher.send_markdown(
-        f"{dispatcher.bold('Source: ')} {src_ip} [{endpoints.get('src')}]\n"
-        f"{dispatcher.bold('Destination: ')} {dst_ip} [{endpoints.get('dst')}]\n"
-    )
-    dispatcher.send_large_table(
-        ["Hop", "Src Host", "Src Intf", "Src IP", "Dst IP", "Dst Intf", "Dst Host"],
-        path,
-=======
                 "get-bgp-neighbors",
                 [("Device", device), ("State", state)],
                 "BGP neighbor data",
@@ -549,7 +553,6 @@
             )
             for neighbor in bgp_neighbors
         ],
->>>>>>> 16249fb2
     )
 
     return True