--- conflicted
+++ resolved
@@ -2,11 +2,8 @@
 
 import logging
 import requests
-<<<<<<< HEAD
 from operator import ge
-=======
 from .ipfabric_models import Snapshot
->>>>>>> be6ed28c
 
 # Default IP Fabric API pagination limit
 DEFAULT_PAGE_LIMIT = 100
