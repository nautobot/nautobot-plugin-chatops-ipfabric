"""Worker functions implementing Nautobot "ipfabric" command and subcommands."""
import logging
import tempfile
import os
from datetime import datetime
from operator import ge

from django.conf import settings
from django_rq import job
from nautobot_chatops.choices import CommandStatusChoices
from nautobot_chatops.workers import subcommand_of, handle_subcommands
from netutils.ip import is_ip
from netutils.mac import is_valid_mac
from ipfabric_diagrams import Unicast

<<<<<<< HEAD
from .ipfabric_wrapper import IpFabric

=======
from .ipfabric_wrapper import (
    IpFabric,
    LAST,
    LAST_LOCKED,
    DEFAULT_PAGE_LIMIT,
    INVENTORY_DEVICES_URL,
    INTERFACE_LOAD_URL,
    INTERFACE_ERRORS_URL,
    INTERFACE_DROPS_URL,
    BGP_NEIGHBORS_URL,
    WIRELESS_SSID_URL,
    WIRELESS_CLIENT_URL,
    ADDRESSING_HOSTS_URL,
    INVENTORY_COLUMNS,
    DEVICE_INFO_COLUMNS,
    INTERFACE_LOAD_COLUMNS,
    INTERFACE_ERRORS_COLUMNS,
    INTERFACE_DROPS_COLUMNS,
    BGP_NEIGHBORS_COLUMNS,
    WIRELESS_SSID_COLUMNS,
    WIRELESS_CLIENT_COLUMNS,
    ADDRESSING_HOSTS_COLUMNS,
    EQ,
    INTERFACE_SORT,
)
>>>>>>> d1ad50ca
from .context import get_context, set_context
from .utils import parse_hosts

BASE_CMD = "ipfabric"
IPFABRIC_LOGO_PATH = "ipfabric/ipfabric_logo.png"
IPFABRIC_LOGO_ALT = "IPFabric Logo"
CHATOPS_IPFABRIC = "nautobot_chatops_ipfabric"
EMPTY = "(empty)"

logger = logging.getLogger("rq.worker")

inventory_field_mapping = {
    "site": "siteName",
    "model": "model",
    "platform": "platform",
    "vendor": "vendor",
}
inventory_host_fields = ["ip", "mac"]
inventory_host_func_mapper = {inventory_host_fields[0]: is_ip, inventory_host_fields[1]: is_valid_mac}

try:
    ipfabric_api = IpFabric(
        base_url=settings.PLUGINS_CONFIG[CHATOPS_IPFABRIC].get("IPFABRIC_HOST"),
        token=settings.PLUGINS_CONFIG[CHATOPS_IPFABRIC].get("IPFABRIC_API_TOKEN"),
        verify=settings.PLUGINS_CONFIG[CHATOPS_IPFABRIC].get("IPFABRIC_VERIFY"),
    )
except Exception as exp:  # pylint: disable=W0703
    logger.error("Could not load IP Fabric client. Please verify HTTP access to the IP Fabric instance %s", exp)


def ipfabric_logo(dispatcher):
    """Construct an image_element containing the locally hosted IP Fabric logo."""
    return dispatcher.image_element(dispatcher.static_url(IPFABRIC_LOGO_PATH), alt_text=IPFABRIC_LOGO_ALT)


@job("default")
def ipfabric(subcommand, **kwargs):
    """Interact with ipfabric plugin."""
    return handle_subcommands("ipfabric", subcommand, **kwargs)


# PROMPTS


def prompt_snapshot_id(action_id, help_text, dispatcher, choices=None):
    """Prompt the user for snapshot ID."""
    formatted_snapshots = ipfabric_api.get_formatted_snapshots()
    get_snapshots_table(dispatcher, formatted_snapshots)
    choices = list(formatted_snapshots.values())
    default = choices[0]

    return dispatcher.prompt_from_menu(action_id, help_text, choices, default=default)


def prompt_inventory_filter_values(action_id, help_text, dispatcher, filter_key, choices=None):
    """Prompt the user for input inventory search value selection."""
    column_name = inventory_field_mapping.get(filter_key.lower())
    inventory_data = ipfabric_api.client.fetch(
        IpFabric.INVENTORY_DEVICES_URL,
        columns=IpFabric.DEVICE_INFO_COLUMNS,
        limit=IpFabric.DEFAULT_PAGE_LIMIT,
        snapshot_id=get_user_snapshot(dispatcher),
    )
    choices = {(device[column_name], device[column_name]) for device in inventory_data if device.get(column_name)}
    dispatcher.prompt_from_menu(action_id, help_text, list(choices))
    return False


def prompt_inventory_filter_keys(action_id, help_text, dispatcher, choices=None):
    """Prompt the user for input inventory search criteria."""
    choices = [(column.capitalize(), column) for column in inventory_field_mapping]
    dispatcher.prompt_from_menu(action_id, help_text, choices)
    return False


def prompt_find_host_filter_keys(action_id, help_text, dispatcher, choices=None):
    """Prompt the user for find host search criteria."""
    choices = [("Host IP address", inventory_host_fields[0]), ("Host MAC address", inventory_host_fields[1])]
    dispatcher.prompt_from_menu(action_id, help_text, choices)
    return False


# SNAPSHOT COMMANDS


def get_user_snapshot(dispatcher):
    """Lookup user snapshot setting in cache."""
    context = get_context(dispatcher.context["user_id"])
    snapshot = context.get("snapshot")
    if not snapshot:
        snapshot = ipfabric_api.client.snapshots[IpFabric.LAST].snapshot_id
        set_context(dispatcher.context["user_id"], {"snapshot": snapshot})

    return snapshot


def get_snapshots_table(dispatcher, formatted_snapshots=None):
    """IP Fabric Loaded Snapshot list."""
    user = dispatcher.context["user_id"]
    sub_cmd = "get-loaded-snapshots"
    snapshot_table = ipfabric_api.get_snapshots_table(formatted_snapshots)

    dispatcher.send_markdown(
        f"<@{user}>, here are the Loaded Snapshots you requested.\n"
        f"Shortcut: `/{BASE_CMD} {sub_cmd}`\n"
        f"{ipfabric_api.ui_url}snapshot-management"
    )

    dispatcher.send_large_table(
        ["Snapshot ID", "Name", "Start", "End", "Device Count", "Licensed Count", "Locked", "Version", "Note"],
        snapshot_table,
        title="Available IP Fabric Snapshots",
    )

    return True


@subcommand_of("ipfabric")
def set_snapshot(dispatcher, snapshot: str = None):
    """Set snapshot as reference for commands."""
    ipfabric_api.client.update()
    if not snapshot:
        prompt_snapshot_id(f"{BASE_CMD} set-snapshot", "What snapshot are you interested in?", dispatcher)
        return False

    snapshot = snapshot.lower()
    snapshot = LAST_LOCKED if snapshot == "$lastlocked" else snapshot
    user = dispatcher.context["user_id"]

    if snapshot not in ipfabric_api.client.snapshots:
        dispatcher.send_markdown(f"<@{user}>, snapshot *{snapshot}* does not exist in IP Fabric.")
        return False
    snapshot_id = ipfabric_api.client.snapshots[snapshot].snapshot_id
    set_context(user, {"snapshot": snapshot_id})

    dispatcher.send_markdown(
        f"<@{user}>, snapshot *{snapshot_id}* is now used as the default for the subsequent commands."
    )
    return True


@subcommand_of("ipfabric")
def get_snapshot(dispatcher):
    """Get snapshot as reference for commands."""
    user = dispatcher.context["user_id"]
    context = get_context(user)
    snapshot = context.get("snapshot")
    if snapshot:
        dispatcher.send_markdown(f"<@{user}>, your current snapshot is *{snapshot}*.")
    else:
        dispatcher.send_markdown(
            f"<@{user}>, your snapshot is not defined yet. Use 'ipfabric set-snapshot' to define one."
        )

    return True


@subcommand_of("ipfabric")
def get_loaded_snapshots(dispatcher):
    """IP Fabric Loaded Snapshot list."""
    return get_snapshots_table(dispatcher)


# DEVICES COMMAND


@subcommand_of("ipfabric")
def get_inventory(dispatcher, filter_key=None, filter_value=None):
    """IP Fabric Inventory device list."""
    sub_cmd = "get-inventory"
    if not filter_key:
        prompt_inventory_filter_keys(f"{BASE_CMD} {sub_cmd}", "Select column name to filter inventory by:", dispatcher)
        return False

    if not filter_value:
        prompt_inventory_filter_values(
            f"{BASE_CMD} {sub_cmd} {filter_key}",
            f"Select specific {filter_key} to filter by:",
            dispatcher,
            filter_key,
        )
        return False

    col_name = inventory_field_mapping.get(filter_key.lower())
    filter_api = {col_name: [IpFabric.IEQ, filter_value]}
    devices = ipfabric_api.client.fetch(
        IpFabric.INVENTORY_DEVICES_URL,
        columns=IpFabric.INVENTORY_COLUMNS,
        filters=filter_api,
        limit=IpFabric.DEFAULT_PAGE_LIMIT,
        snapshot_id=get_user_snapshot(dispatcher),
    )

    dispatcher.send_blocks(
        [
            *dispatcher.command_response_header(
                f"{BASE_CMD}",
                f"{sub_cmd}",
                [("Filter key", filter_key), ("Filter value", filter_value)],
                "Device Inventory",
                ipfabric_logo(dispatcher),
            ),
            dispatcher.markdown_block(f"{ipfabric_api.ui_url}inventory/devices"),
        ]
    )

    dispatcher.send_large_table(
        ["Hostname", "Site", "Vendor", "Platform", "Model", "Memory Utilization", "S/W Version", "Serial", "Mgmt IP"],
        [
            (
                device.get(IpFabric.INVENTORY_COLUMNS[0]) or EMPTY,
                device.get(IpFabric.INVENTORY_COLUMNS[1]) or EMPTY,
                device.get(IpFabric.INVENTORY_COLUMNS[2]) or EMPTY,
                device.get(IpFabric.INVENTORY_COLUMNS[3]) or EMPTY,
                device.get(IpFabric.INVENTORY_COLUMNS[4]) or EMPTY,
                device.get(IpFabric.INVENTORY_COLUMNS[5]) or EMPTY,
                device.get(IpFabric.INVENTORY_COLUMNS[6]) or EMPTY,
                device.get(IpFabric.INVENTORY_COLUMNS[7]) or EMPTY,
                device.get(IpFabric.INVENTORY_COLUMNS[8]) or EMPTY,
            )
            for device in devices
        ],
    )
    return True


# INTERFACES COMMAND


@subcommand_of("ipfabric")
def interfaces(dispatcher, device=None, metric=None):
    """Get interface metrics for a device."""
    snapshot_id = get_user_snapshot(dispatcher)
    logger.debug("Getting devices")
    sub_cmd = "interfaces"
    inventory_data = ipfabric_api.client.fetch(
        IpFabric.INVENTORY_DEVICES_URL,
        columns=IpFabric.DEVICE_INFO_COLUMNS,
        limit=IpFabric.DEFAULT_PAGE_LIMIT,
        snapshot_id=get_user_snapshot(dispatcher),
    )
    devices = [
        (inventory_device["hostname"], inventory_device["hostname"].lower()) for inventory_device in inventory_data
    ]
    metrics = ["load", "errors", "drops"]
    metric_choices = [(intf_metric.capitalize(), intf_metric) for intf_metric in metrics]

    if not devices:
        dispatcher.send_blocks(
            [
                *dispatcher.command_response_header(
                    f"{BASE_CMD}",
                    f"{sub_cmd}",
                    [(" "), (" ")],
                    "Device interface metric data",
                    ipfabric_logo(dispatcher),
                ),
                dispatcher.markdown_block(
                    f"Sorry, but your current snapshot {snapshot_id} has no devices defined yet."
                ),
            ]
        )
        return True

    dialog_list = [
        {
            "type": "select",
            "label": "Device",
            "choices": devices,
            "default": devices[0],
        },
        {
            "type": "select",
            "label": "Metric",
            "choices": metric_choices,
            "default": metric_choices[0],
        },
    ]

    if not all([metric, device]):
        dispatcher.multi_input_dialog(f"{BASE_CMD}", f"{sub_cmd}", "Interface Metrics", dialog_list)
        return CommandStatusChoices.STATUS_SUCCEEDED

    cmd_map = {metrics[0]: get_int_load, metrics[1]: get_int_errors, metrics[2]: get_int_drops}
    cmd_map[metric](dispatcher, device, snapshot_id)
    return True


def get_int_load(dispatcher, device, snapshot_id):
    """Get interface load per device."""
    sub_cmd = "interfaces"
    dispatcher.send_markdown(f"Load in interfaces for *{device}* in snapshot *{snapshot_id}*.")
    filter_api = {"hostname": [IpFabric.IEQ, device]}
    int_load = ipfabric_api.client.fetch(
        IpFabric.INTERFACE_LOAD_URL,
        columns=IpFabric.INTERFACE_LOAD_COLUMNS,
        filters=filter_api,
        limit=IpFabric.DEFAULT_PAGE_LIMIT,
        snapshot_id=get_user_snapshot(dispatcher),
        sort=IpFabric.INTERFACE_SORT,
    )
    dispatcher.send_blocks(
        [
            *dispatcher.command_response_header(
                f"{BASE_CMD}",
                f"{sub_cmd}",
                [("Device", device), ("Metric", "load")],
                "interface load data",
                ipfabric_logo(dispatcher),
            ),
            dispatcher.markdown_block(f"{str(ipfabric_api.ui_url)}technology/interfaces/rate/inbound"),
        ]
    )

    dispatcher.send_large_table(
        ["IntName", "IN bps", "OUT bps"],
        [
            (
                interface[IpFabric.INTERFACE_LOAD_COLUMNS[0]],
                interface[IpFabric.INTERFACE_LOAD_COLUMNS[1]],
                interface[IpFabric.INTERFACE_LOAD_COLUMNS[2]],
            )
            for interface in int_load
        ],
    )

    return True


def get_int_errors(dispatcher, device, snapshot_id):
    """Get interface errors per device."""
    sub_cmd = "interfaces"
    dispatcher.send_markdown(f"Load in interfaces for *{device}* in snapshot *{snapshot_id}*.")
    filter_api = {"hostname": [IpFabric.IEQ, device]}
    int_errors = ipfabric_api.client.fetch(
        IpFabric.INTERFACE_ERRORS_URL,
        columns=IpFabric.INTERFACE_ERRORS_COLUMNS,
        filters=filter_api,
        limit=IpFabric.DEFAULT_PAGE_LIMIT,
        snapshot_id=get_user_snapshot(dispatcher),
        sort=IpFabric.INTERFACE_SORT,
    )

    dispatcher.send_blocks(
        [
            *dispatcher.command_response_header(
                f"{BASE_CMD}",
                f"{sub_cmd}",
                [("Device", device), ("Metric", "errors")],
                "interface error data",
                ipfabric_logo(dispatcher),
            ),
            dispatcher.markdown_block(f"{str(ipfabric_api.ui_url)}technology/interfaces/error-rates/bidirectional"),
        ]
    )

    dispatcher.send_large_table(
        ["IntName", "Error %", "Error Rate"],
        [
            (
                interface[IpFabric.INTERFACE_ERRORS_COLUMNS[0]],
                interface[IpFabric.INTERFACE_ERRORS_COLUMNS[1]],
                interface[IpFabric.INTERFACE_ERRORS_COLUMNS[2]],
            )
            for interface in int_errors
        ],
    )

    return True


def get_int_drops(dispatcher, device, snapshot_id):
    """Get bi-directional interface drops per device."""
    sub_cmd = "interfaces"
    dispatcher.send_markdown(f"Load in interfaces for *{device}* in snapshot *{snapshot_id}*.")
    filter_api = {"hostname": [IpFabric.IEQ, device]}
    int_drops = ipfabric_api.client.fetch(
        IpFabric.INTERFACE_DROPS_URL,
        columns=IpFabric.INTERFACE_DROPS_COLUMNS,
        filters=filter_api,
        limit=IpFabric.DEFAULT_PAGE_LIMIT,
        snapshot_id=get_user_snapshot(dispatcher),
        sort=IpFabric.INTERFACE_SORT,
    )

    dispatcher.send_blocks(
        [
            *dispatcher.command_response_header(
                f"{BASE_CMD}",
                f"{sub_cmd}",
                [("Device", device), ("Metric", "drops")],
                "interface average drop data",
                ipfabric_logo(dispatcher),
            ),
            dispatcher.markdown_block(f"{str(ipfabric_api.ui_url)}technology/interfaces/drop-rates/bidirectional"),
        ]
    )

    dispatcher.send_large_table(
        ["IntName", "% Drops", "Drop Rate"],
        [
            (
                interface[IpFabric.INTERFACE_DROPS_COLUMNS[0]],
                interface[IpFabric.INTERFACE_DROPS_COLUMNS[1]],
                interface[IpFabric.INTERFACE_DROPS_COLUMNS[2]],
            )
            for interface in int_drops
        ],
    )

    return True


# PATH LOOKUP COMMMAND


@subcommand_of("ipfabric")
def pathlookup(
    dispatcher, src_ip, dst_ip, src_port, dst_port, protocol
):  # pylint: disable=too-many-arguments, too-many-locals
    """Path simulation diagram lookup between source and target IP address."""
    snapshot_id = get_user_snapshot(dispatcher)
    sub_cmd = "pathlookup"
    supported_protocols = ["tcp", "udp", "icmp"]
    protocols = [(protocol.upper(), protocol) for protocol in supported_protocols]

    # identical to dialog_list in end-to-end-path; consolidate dialog_list if maintaining both cmds
    dialog_list = [
        {
            "type": "text",
            "label": "Source IP",
        },
        {
            "type": "text",
            "label": "Destination IP",
        },
        {
            "type": "text",
            "label": "Source Ports",
            "default": "1000",
        },
        {
            "type": "text",
            "label": "Destination Ports",
            "default": "22",
        },
        {
            "type": "select",
            "label": "Protocol",
            "choices": protocols,
            "default": protocols[0],
        },
    ]

    if not all([src_ip, dst_ip, src_port, dst_port, protocol]):
        dispatcher.multi_input_dialog(f"{BASE_CMD}", f"{sub_cmd}", "Path Lookup", dialog_list)
        return CommandStatusChoices.STATUS_SUCCEEDED

    # verify IP address and protocol is valid
    if not is_ip(src_ip) or not is_ip(dst_ip):
        dispatcher.send_error("You've entered an invalid IP address")
        return CommandStatusChoices.STATUS_FAILED
    if protocol not in supported_protocols:
        dispatcher.send_error(f"You've entered an unsupported protocol: {protocol}")
        return CommandStatusChoices.STATUS_FAILED

    dispatcher.send_blocks(
        [
            *dispatcher.command_response_header(
                f"{BASE_CMD}",
                f"{sub_cmd}",
                [
                    ("src_ip", src_ip),
                    ("dst_ip", dst_ip),
                    ("src_port", src_port),
                    ("dst_port", dst_port),
                    ("protocol", protocol),
                ],
                "Path Lookup",
                ipfabric_logo(dispatcher),
            ),
            dispatcher.markdown_block(f"{ipfabric_api.ui_url}diagrams/pathlookup"),
        ]
    )

    # diagrams for 4.0 - 4.2 are not supported due to attribute changes in 4.3+
    try:
        os_version = ipfabric_api.client.os_version
        if os_version and ge(os_version, "4.3"):
            unicast = Unicast(
                startingPoint=src_ip,
                destinationPoint=dst_ip,
                protocol=protocol,
                srcPorts=src_port,
                dstPorts=dst_port,
            )
            raw_png = ipfabric_api.diagram.diagram_png(unicast, snapshot_id)
            if not raw_png:
                raise RuntimeError(
                    "An error occurred while retrieving the path lookup. Please verify the path using the link above."
                )
            with tempfile.TemporaryDirectory() as tempdir:
                # Note: Microsoft Teams will silently fail if we have ":" in our filename, so the timestamp has to skip them.
                time_str = datetime.now().strftime("%Y-%m-%d-%H-%M-%S")
                img_path = os.path.join(tempdir, f"{sub_cmd}_{time_str}.png")
                # MS Teams requires permission to upload files.
                if dispatcher.needs_permission_to_send_image():
                    dispatcher.ask_permission_to_send_image(
                        f"{sub_cmd}_{time_str}.png",
                        f"{BASE_CMD} {sub_cmd} {src_ip} {dst_ip} {src_port} {dst_port} {protocol}",
                    )
                    return False

                with open(img_path, "wb") as img_file:
                    img_file.write(raw_png)
                dispatcher.send_image(img_path)
        else:
            raise RuntimeError(
                "PNG output for this chatbot is only supported on IP Fabric version 4.3 and above. Please try the end-to-end-path command."
            )
    except (RuntimeError, OSError) as error:
        dispatcher.send_error(error)
        return CommandStatusChoices.STATUS_FAILED
    return True


# ROUTING COMMAND


@subcommand_of("ipfabric")
def routing(dispatcher, device=None, protocol=None, filter_opt=None):
    """Get routing information for a device."""
    sub_cmd = "routing"
    snapshot_id = get_user_snapshot(dispatcher)
    logger.debug("Getting devices")

    inventory_devices = ipfabric_api.client.fetch(
        IpFabric.INVENTORY_DEVICES_URL,
        columns=IpFabric.DEVICE_INFO_COLUMNS,
        limit=IpFabric.DEFAULT_PAGE_LIMIT,
        snapshot_id=get_user_snapshot(dispatcher),
    )
    devices = [(device["hostname"], device["hostname"]) for device in inventory_devices]

    if not devices:
        dispatcher.send_blocks(
            [
                *dispatcher.command_response_header(
                    f"{BASE_CMD}",
                    f"{sub_cmd}",
                    [(" ", " ")],
                    "Routing data",
                    ipfabric_logo(dispatcher),
                ),
                dispatcher.markdown_block(
                    f"Sorry, but your current snapshot {snapshot_id} has no devices defined yet."
                ),
            ]
        )
        return True

    dialog_list = [
        {
            "type": "select",
            "label": "Device",
            "choices": devices,
            "default": devices[0],
        },
        {"type": "select", "label": "Protocol", "choices": [("BGP Neighbors", "bgp-neighbors")]},
    ]

    if not all([protocol, device]):
        dispatcher.multi_input_dialog(f"{BASE_CMD}", f"{sub_cmd}", "Routing Info", dialog_list)
        return False

    cmd_map = {"bgp-neighbors": get_bgp_neighbors}
    cmd_map[protocol](dispatcher, device, snapshot_id, filter_opt)
    return True


def get_bgp_neighbors(dispatcher, device=None, snapshot_id=None, state=None):
    """Get BGP neighbors by device."""
    sub_cmd = "routing"
    if not state:
        dispatcher.prompt_from_menu(
            f"{BASE_CMD} {sub_cmd} {device} bgp-neighbors",
            "BGP peer state",
            [
                ("Any", "any"),
                ("Established", "established"),
                ("Idle", "idle"),
                ("Active", "active"),
                ("Openconfirm", "openconfirm"),
                ("Opensent", "opensent"),
                ("Connect", "connect"),
            ],
            default=("Any", "any"),
        )
        return False

    if state != "any":
        filter_api = {"and": [{"hostname": [IpFabric.IEQ, device]}, {"state": [IpFabric.IEQ, state]}]}
    else:
        filter_api = {"hostname": ["reg", device]}

    bgp_neighbors = ipfabric_api.client.fetch(
        IpFabric.BGP_NEIGHBORS_URL,
        columns=IpFabric.BGP_NEIGHBORS_COLUMNS,
        filters=filter_api,
        limit=IpFabric.DEFAULT_PAGE_LIMIT,
        snapshot_id=snapshot_id,
    )

    dispatcher.send_blocks(
        [
            *dispatcher.command_response_header(
                f"{BASE_CMD}",
                f"{sub_cmd}",
                [("Device", device), ("Protocol", "bgp-neighbors"), ("State", state)],
                "BGP neighbor data",
                ipfabric_logo(dispatcher),
            ),
            dispatcher.markdown_block(f"{ipfabric_api.ui_url}technology/routing/bgp/neighbors"),
        ]
    )

    dispatcher.send_large_table(
        [
            "hostname",
            "local As",
            "src Int",
            "local Address",
            "vrf",
            "nei Hostname",
            "nei Address",
            "nei As",
            "state",
            "total Received Prefixes",
        ],
        [
            (
                neighbor[IpFabric.BGP_NEIGHBORS_COLUMNS[0]],
                neighbor[IpFabric.BGP_NEIGHBORS_COLUMNS[1]],
                neighbor[IpFabric.BGP_NEIGHBORS_COLUMNS[2]],
                neighbor[IpFabric.BGP_NEIGHBORS_COLUMNS[3]],
                neighbor[IpFabric.BGP_NEIGHBORS_COLUMNS[4]],
                neighbor[IpFabric.BGP_NEIGHBORS_COLUMNS[5]],
                neighbor[IpFabric.BGP_NEIGHBORS_COLUMNS[6]],
                neighbor[IpFabric.BGP_NEIGHBORS_COLUMNS[7]],
                neighbor[IpFabric.BGP_NEIGHBORS_COLUMNS[8]],
                neighbor[IpFabric.BGP_NEIGHBORS_COLUMNS[9]],
            )
            for neighbor in bgp_neighbors
        ],
    )

    return CommandStatusChoices.STATUS_SUCCEEDED


@subcommand_of("ipfabric")
def wireless(dispatcher, option=None, ssid=None):
    """Get wireless information by client or ssid."""
    sub_cmd = "wireless"
    snapshot_id = get_user_snapshot(dispatcher)
    logger.debug("Getting SSIDs")
    ssids = ipfabric_api.client.fetch(
        IpFabric.WIRELESS_SSID_URL,
        columns=IpFabric.WIRELESS_SSID_COLUMNS,
        limit=IpFabric.DEFAULT_PAGE_LIMIT,
        snapshot_id=snapshot_id,
    )

    if not ssids:
        dispatcher.send_blocks(
            [
                *dispatcher.command_response_header(
                    f"{BASE_CMD}",
                    f"{sub_cmd}",
                    [(" ", " ")],
                    "IPFabric Wireless",
                    ipfabric_logo(dispatcher),
                ),
                dispatcher.markdown_block(f"Sorry, but your current snapshot {snapshot_id} has no SSIDs defined yet."),
            ]
        )
        return True

    if not option:
        dispatcher.prompt_from_menu(
            f"{BASE_CMD} {sub_cmd}",
            "Wireless Info",
            choices=[("ssids", "ssids"), ("clients", "clients")],
            default=("clients", "clients"),
        )
        return False

    cmd_map = {"clients": get_wireless_clients, "ssids": get_wireless_ssids}
    cmd_map[option](dispatcher, ssid, snapshot_id)
    return False


def get_wireless_ssids(dispatcher, ssid=None, snapshot_id=None):
    """Get All Wireless SSID Information."""
    sub_cmd = "wireless"
    ssids = ipfabric_api.client.fetch(
        IpFabric.WIRELESS_SSID_URL,
        columns=IpFabric.WIRELESS_SSID_COLUMNS,
        limit=IpFabric.DEFAULT_PAGE_LIMIT,
        snapshot_id=snapshot_id,
    )
    if not ssids:
        dispatcher.send_blocks(
            [
                *dispatcher.command_response_header(
                    f"{BASE_CMD}",
                    f"{sub_cmd} ssids",
                    [("Error")],
                    "IPFabric Wireless",
                    ipfabric_logo(dispatcher),
                ),
                dispatcher.markdown_block(f"Sorry, but your current snapshot {snapshot_id} has no SSIDs defined yet."),
            ]
        )
        return True

    dispatcher.send_blocks(
        [
            *dispatcher.command_response_header(
                f"{BASE_CMD}",
                f"{sub_cmd}",
                [("Option", "ssids")],
                "Wireless info for SSIDs",
                ipfabric_logo(dispatcher),
            ),
            dispatcher.markdown_block(f"{ipfabric_api.ui_url}api/v1/tables/wireless/clients"),
        ]
    )
    dispatcher.send_large_table(
        [
            "SSID",
            "Site",
            "AP",
            "Radio",
            "Radio Status",
            "Client Count",
        ],
        [
            (
                ssid[IpFabric.WIRELESS_SSID_COLUMNS[0]],
                ssid[IpFabric.WIRELESS_SSID_COLUMNS[1]],
                ssid[IpFabric.WIRELESS_SSID_COLUMNS[2]],
                ssid[IpFabric.WIRELESS_SSID_COLUMNS[3]],
                ssid[IpFabric.WIRELESS_SSID_COLUMNS[4]],
                ssid[IpFabric.WIRELESS_SSID_COLUMNS[5]],
            )
            for ssid in ssids
        ],
    )
    return CommandStatusChoices.STATUS_SUCCEEDED


def get_wireless_clients(dispatcher, ssid=None, snapshot_id=None):
    """Get Wireless Clients."""
    sub_cmd = "wireless"
    wireless_ssids = ipfabric_api.client.fetch(
        IpFabric.WIRELESS_SSID_URL,
        columns=IpFabric.WIRELESS_SSID_COLUMNS,
        limit=IpFabric.DEFAULT_PAGE_LIMIT,
        snapshot_id=snapshot_id,
    )
    ssids = [
        (f"{ssid_['wlanSsid']}-{ssid_['radioDscr']}", ssid_["wlanSsid"])
        for ssid_ in wireless_ssids
        if ssid_["wlanSsid"]
    ]
    if not ssids:
        dispatcher.send_blocks(
            [
                *dispatcher.command_response_header(
                    f"{BASE_CMD}",
                    f"{sub_cmd} clients",
                    [(" ", " ")],
                    "IPFabric Wireless",
                    ipfabric_logo(dispatcher),
                ),
                dispatcher.markdown_block(f"Sorry, but your current snapshot {snapshot_id} has no SSIDs defined yet."),
            ]
        )
        return True

    # prompt for ssid or all
    if not ssid:
        dispatcher.prompt_from_menu(
            f"{BASE_CMD} {sub_cmd} clients", "Clients attached to an SSID", choices=ssids, default=ssids[0]
        )
        return False

    filter_api = {"ssid": [IpFabric.IEQ, ssid]} if ssid else {}
    clients = ipfabric_api.client.fetch(
        IpFabric.WIRELESS_CLIENT_URL,
        columns=IpFabric.WIRELESS_CLIENT_COLUMNS,
        filters=filter_api,
        limit=IpFabric.DEFAULT_PAGE_LIMIT,
        snapshot_id=snapshot_id,
    )

    dispatcher.send_blocks(
        [
            *dispatcher.command_response_header(
                f"{BASE_CMD}",
                f"{sub_cmd}",
                [("Option", "clients"), ("SSID", ssid)],
                "Wireless Client info by SSID",
                ipfabric_logo(dispatcher),
            ),
            dispatcher.markdown_block(f"{ipfabric_api.ui_url}api/v1/tables/wireless/clients"),
        ]
    )

    dispatcher.send_large_table(
        [
            "Controller",
            "Site Name",
            "AP",
            "Client",
            "Client IP",
            "SSID",
            "RSSI (dBm)",
            "SNR (dB)",
            "State",
        ],
        [
            (
                client[IpFabric.WIRELESS_CLIENT_COLUMNS[0]],
                client[IpFabric.WIRELESS_CLIENT_COLUMNS[1]],
                client[IpFabric.WIRELESS_CLIENT_COLUMNS[2]],
                client[IpFabric.WIRELESS_CLIENT_COLUMNS[3]],
                client[IpFabric.WIRELESS_CLIENT_COLUMNS[4]],
                client[IpFabric.WIRELESS_CLIENT_COLUMNS[5]],
                client[IpFabric.WIRELESS_CLIENT_COLUMNS[6]],
                client[IpFabric.WIRELESS_CLIENT_COLUMNS[7]],
                client[IpFabric.WIRELESS_CLIENT_COLUMNS[8]],
            )
            for client in clients
        ],
    )
    return CommandStatusChoices.STATUS_SUCCEEDED


@subcommand_of("ipfabric")
def find_host(dispatcher, filter_key=None, filter_value=None):
    """Get host information using the inventory host table."""
    sub_cmd = "find-host"
    snapshot_id = get_user_snapshot(dispatcher)

    if not filter_key:
        prompt_find_host_filter_keys(f"{BASE_CMD} {sub_cmd}", "Select filter criteria:", dispatcher)
        return False

    if not filter_value:
        dispatcher.prompt_for_text(
            f"{BASE_CMD} {sub_cmd} {filter_key}",
            f"Enter a specific {filter_key} to filter by:",
            f"{filter_key.upper()}",
        )
        return False

    is_valid_input_func = inventory_host_func_mapper.get(filter_key)
    if not is_valid_input_func(filter_value):
        dispatcher.send_error(f"You've entered an invalid {filter_key.upper()}")
        return CommandStatusChoices.STATUS_FAILED

    filter_api = {filter_key: [IpFabric.EQ, filter_value]}
    inventory_hosts = ipfabric_api.client.fetch(
        IpFabric.ADDRESSING_HOSTS_URL,
        columns=IpFabric.ADDRESSING_HOSTS_COLUMNS,
        filters=filter_api,
        limit=IpFabric.DEFAULT_PAGE_LIMIT,
        snapshot_id=snapshot_id,
    )
    hosts = parse_hosts(inventory_hosts)

    dispatcher.send_blocks(
        [
            *dispatcher.command_response_header(
                f"{BASE_CMD}",
                f"{sub_cmd}",
                [("Filter key", filter_key), ("Filter value", filter_value)],
                "Host Inventory",
                ipfabric_logo(dispatcher),
            ),
            dispatcher.markdown_block(f"{ipfabric_api.ui_url}inventory/hosts"),
        ]
    )

    dispatcher.send_large_table(
        ["Host IP", "VRF", "Host DNS", "Site", "Edges", "Gateways", "Access Points", "Host MAC", "Vendor", "VLAN"],
        [
            (
                host.get(IpFabric.ADDRESSING_HOSTS_COLUMNS[0]) or EMPTY,
                host.get(IpFabric.ADDRESSING_HOSTS_COLUMNS[1]) or EMPTY,
                host.get(IpFabric.ADDRESSING_HOSTS_COLUMNS[2]) or EMPTY,
                host.get(IpFabric.ADDRESSING_HOSTS_COLUMNS[3]) or EMPTY,
                host.get(IpFabric.ADDRESSING_HOSTS_COLUMNS[4]) or EMPTY,
                host.get(IpFabric.ADDRESSING_HOSTS_COLUMNS[5]) or EMPTY,
                host.get(IpFabric.ADDRESSING_HOSTS_COLUMNS[6]) or EMPTY,
                host.get(IpFabric.ADDRESSING_HOSTS_COLUMNS[7]) or EMPTY,
                host.get(IpFabric.ADDRESSING_HOSTS_COLUMNS[8]) or EMPTY,
                host.get(IpFabric.ADDRESSING_HOSTS_COLUMNS[9]) or EMPTY,
            )
            for host in hosts
        ],
    )
    return True<|MERGE_RESOLUTION|>--- conflicted
+++ resolved
@@ -13,36 +13,8 @@
 from netutils.mac import is_valid_mac
 from ipfabric_diagrams import Unicast
 
-<<<<<<< HEAD
 from .ipfabric_wrapper import IpFabric
 
-=======
-from .ipfabric_wrapper import (
-    IpFabric,
-    LAST,
-    LAST_LOCKED,
-    DEFAULT_PAGE_LIMIT,
-    INVENTORY_DEVICES_URL,
-    INTERFACE_LOAD_URL,
-    INTERFACE_ERRORS_URL,
-    INTERFACE_DROPS_URL,
-    BGP_NEIGHBORS_URL,
-    WIRELESS_SSID_URL,
-    WIRELESS_CLIENT_URL,
-    ADDRESSING_HOSTS_URL,
-    INVENTORY_COLUMNS,
-    DEVICE_INFO_COLUMNS,
-    INTERFACE_LOAD_COLUMNS,
-    INTERFACE_ERRORS_COLUMNS,
-    INTERFACE_DROPS_COLUMNS,
-    BGP_NEIGHBORS_COLUMNS,
-    WIRELESS_SSID_COLUMNS,
-    WIRELESS_CLIENT_COLUMNS,
-    ADDRESSING_HOSTS_COLUMNS,
-    EQ,
-    INTERFACE_SORT,
-)
->>>>>>> d1ad50ca
 from .context import get_context, set_context
 from .utils import parse_hosts
 
@@ -50,7 +22,6 @@
 IPFABRIC_LOGO_PATH = "ipfabric/ipfabric_logo.png"
 IPFABRIC_LOGO_ALT = "IPFabric Logo"
 CHATOPS_IPFABRIC = "nautobot_chatops_ipfabric"
-EMPTY = "(empty)"
 
 logger = logging.getLogger("rq.worker")
 
@@ -253,15 +224,15 @@
         ["Hostname", "Site", "Vendor", "Platform", "Model", "Memory Utilization", "S/W Version", "Serial", "Mgmt IP"],
         [
             (
-                device.get(IpFabric.INVENTORY_COLUMNS[0]) or EMPTY,
-                device.get(IpFabric.INVENTORY_COLUMNS[1]) or EMPTY,
-                device.get(IpFabric.INVENTORY_COLUMNS[2]) or EMPTY,
-                device.get(IpFabric.INVENTORY_COLUMNS[3]) or EMPTY,
-                device.get(IpFabric.INVENTORY_COLUMNS[4]) or EMPTY,
-                device.get(IpFabric.INVENTORY_COLUMNS[5]) or EMPTY,
-                device.get(IpFabric.INVENTORY_COLUMNS[6]) or EMPTY,
-                device.get(IpFabric.INVENTORY_COLUMNS[7]) or EMPTY,
-                device.get(IpFabric.INVENTORY_COLUMNS[8]) or EMPTY,
+                device.get(IpFabric.INVENTORY_COLUMNS[0]) or IpFabric.EMPTY,
+                device.get(IpFabric.INVENTORY_COLUMNS[1]) or IpFabric.EMPTY,
+                device.get(IpFabric.INVENTORY_COLUMNS[2]) or IpFabric.EMPTY,
+                device.get(IpFabric.INVENTORY_COLUMNS[3]) or IpFabric.EMPTY,
+                device.get(IpFabric.INVENTORY_COLUMNS[4]) or IpFabric.EMPTY,
+                device.get(IpFabric.INVENTORY_COLUMNS[5]) or IpFabric.EMPTY,
+                device.get(IpFabric.INVENTORY_COLUMNS[6]) or IpFabric.EMPTY,
+                device.get(IpFabric.INVENTORY_COLUMNS[7]) or IpFabric.EMPTY,
+                device.get(IpFabric.INVENTORY_COLUMNS[8]) or IpFabric.EMPTY,
             )
             for device in devices
         ],
@@ -942,16 +913,16 @@
         ["Host IP", "VRF", "Host DNS", "Site", "Edges", "Gateways", "Access Points", "Host MAC", "Vendor", "VLAN"],
         [
             (
-                host.get(IpFabric.ADDRESSING_HOSTS_COLUMNS[0]) or EMPTY,
-                host.get(IpFabric.ADDRESSING_HOSTS_COLUMNS[1]) or EMPTY,
-                host.get(IpFabric.ADDRESSING_HOSTS_COLUMNS[2]) or EMPTY,
-                host.get(IpFabric.ADDRESSING_HOSTS_COLUMNS[3]) or EMPTY,
-                host.get(IpFabric.ADDRESSING_HOSTS_COLUMNS[4]) or EMPTY,
-                host.get(IpFabric.ADDRESSING_HOSTS_COLUMNS[5]) or EMPTY,
-                host.get(IpFabric.ADDRESSING_HOSTS_COLUMNS[6]) or EMPTY,
-                host.get(IpFabric.ADDRESSING_HOSTS_COLUMNS[7]) or EMPTY,
-                host.get(IpFabric.ADDRESSING_HOSTS_COLUMNS[8]) or EMPTY,
-                host.get(IpFabric.ADDRESSING_HOSTS_COLUMNS[9]) or EMPTY,
+                host.get(IpFabric.ADDRESSING_HOSTS_COLUMNS[0]) or IpFabric.EMPTY,
+                host.get(IpFabric.ADDRESSING_HOSTS_COLUMNS[1]) or IpFabric.EMPTY,
+                host.get(IpFabric.ADDRESSING_HOSTS_COLUMNS[2]) or IpFabric.EMPTY,
+                host.get(IpFabric.ADDRESSING_HOSTS_COLUMNS[3]) or IpFabric.EMPTY,
+                host.get(IpFabric.ADDRESSING_HOSTS_COLUMNS[4]) or IpFabric.EMPTY,
+                host.get(IpFabric.ADDRESSING_HOSTS_COLUMNS[5]) or IpFabric.EMPTY,
+                host.get(IpFabric.ADDRESSING_HOSTS_COLUMNS[6]) or IpFabric.EMPTY,
+                host.get(IpFabric.ADDRESSING_HOSTS_COLUMNS[7]) or IpFabric.EMPTY,
+                host.get(IpFabric.ADDRESSING_HOSTS_COLUMNS[8]) or IpFabric.EMPTY,
+                host.get(IpFabric.ADDRESSING_HOSTS_COLUMNS[9]) or IpFabric.EMPTY,
             )
             for host in hosts
         ],
